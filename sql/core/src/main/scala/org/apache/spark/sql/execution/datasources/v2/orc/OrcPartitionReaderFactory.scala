/*
 * Licensed to the Apache Software Foundation (ASF) under one or more
 * contributor license agreements.  See the NOTICE file distributed with
 * this work for additional information regarding copyright ownership.
 * The ASF licenses this file to You under the Apache License, Version 2.0
 * (the "License"); you may not use this file except in compliance with
 * the License.  You may obtain a copy of the License at
 *
 *    http://www.apache.org/licenses/LICENSE-2.0
 *
 * Unless required by applicable law or agreed to in writing, software
 * distributed under the License is distributed on an "AS IS" BASIS,
 * WITHOUT WARRANTIES OR CONDITIONS OF ANY KIND, either express or implied.
 * See the License for the specific language governing permissions and
 * limitations under the License.
 */
package org.apache.spark.sql.execution.datasources.v2.orc

import java.net.URI

import org.apache.hadoop.conf.Configuration
import org.apache.hadoop.fs.Path
import org.apache.hadoop.mapreduce.{JobID, TaskAttemptID, TaskID, TaskType}
import org.apache.hadoop.mapreduce.lib.input.FileSplit
import org.apache.hadoop.mapreduce.task.TaskAttemptContextImpl
import org.apache.orc.{OrcConf, OrcFile, Reader, TypeDescription}
import org.apache.orc.mapred.OrcStruct
import org.apache.orc.mapreduce.OrcInputFormat

import org.apache.spark.broadcast.Broadcast
import org.apache.spark.sql.catalyst.InternalRow
import org.apache.spark.sql.connector.expressions.aggregate.Aggregation
import org.apache.spark.sql.connector.read.{InputPartition, PartitionReader}
import org.apache.spark.sql.execution.WholeStageCodegenExec
<<<<<<< HEAD
import org.apache.spark.sql.execution.datasources.{AggregatePushDownUtils, PartitionedFile}
import org.apache.spark.sql.execution.datasources.orc.{OrcColumnarBatchReader, OrcDeserializer, OrcFilters, OrcUtils}
=======
import org.apache.spark.sql.execution.datasources.PartitionedFile
import org.apache.spark.sql.execution.datasources.orc.{OrcColumnarBatchReader, OrcDeserializer, OrcFileMeta, OrcFilters, OrcUtils}
>>>>>>> a7eff43e
import org.apache.spark.sql.execution.datasources.v2._
import org.apache.spark.sql.internal.SQLConf
import org.apache.spark.sql.sources.Filter
import org.apache.spark.sql.types.StructType
import org.apache.spark.sql.vectorized.ColumnarBatch
import org.apache.spark.util.{SerializableConfiguration, Utils}

/**
 * A factory used to create Orc readers.
 *
 * @param sqlConf SQL configuration.
 * @param broadcastedConf Broadcast serializable Hadoop Configuration.
 * @param dataSchema Schema of orc files.
 * @param readDataSchema Required data schema in the batch scan.
 * @param partitionSchema Schema of partitions.
 */
case class OrcPartitionReaderFactory(
    sqlConf: SQLConf,
    broadcastedConf: Broadcast[SerializableConfiguration],
    dataSchema: StructType,
    readDataSchema: StructType,
    partitionSchema: StructType,
    filters: Array[Filter],
    aggregation: Option[Aggregation]) extends FilePartitionReaderFactory {
  private val resultSchema = StructType(readDataSchema.fields ++ partitionSchema.fields)
  private val isCaseSensitive = sqlConf.caseSensitiveAnalysis
  private val capacity = sqlConf.orcVectorizedReaderBatchSize
  private val orcFilterPushDown = sqlConf.orcFilterPushDown
  private val ignoreCorruptFiles = sqlConf.ignoreCorruptFiles
  private val metaCacheEnabled = sqlConf.fileMetaCacheEnabled("orc")

  override def supportColumnarReads(partition: InputPartition): Boolean = {
    sqlConf.orcVectorizedReaderEnabled && sqlConf.wholeStageEnabled &&
      !WholeStageCodegenExec.isTooManyFields(sqlConf, resultSchema) &&
      resultSchema.forall(s => OrcUtils.supportColumnarReads(
        s.dataType, sqlConf.orcVectorizedReaderNestedColumnEnabled))
  }

  private def pushDownPredicates(filePath: Path, conf: Configuration): Unit = {
    if (orcFilterPushDown && filters.nonEmpty) {
      OrcUtils.readCatalystSchema(filePath, conf, ignoreCorruptFiles).foreach { fileSchema =>
        OrcFilters.createFilter(fileSchema, filters).foreach { f =>
          OrcInputFormat.setSearchArgument(conf, f, fileSchema.fieldNames)
        }
      }
    }
  }

  override def buildReader(file: PartitionedFile): PartitionReader[InternalRow] = {
    val conf = broadcastedConf.value.value
    val filePath = new Path(new URI(file.filePath))

    if (aggregation.nonEmpty) {
      return buildReaderWithAggregates(filePath, conf)
    }

<<<<<<< HEAD
=======
    val fs = filePath.getFileSystem(conf)
    val readerOptions = if (metaCacheEnabled) {
      val tail = OrcFileMeta.readTailFromCache(filePath, conf)
      OrcFile.readerOptions(conf).filesystem(fs).orcTail(tail)
    } else {
      OrcFile.readerOptions(conf).filesystem(fs)
    }
>>>>>>> a7eff43e
    val resultedColPruneInfo =
      Utils.tryWithResource(createORCReader(filePath, conf)) { reader =>
        OrcUtils.requestedColumnIds(
          isCaseSensitive, dataSchema, readDataSchema, reader, conf)
      }

    if (resultedColPruneInfo.isEmpty) {
      new EmptyPartitionReader[InternalRow]
    } else {
      val (requestedColIds, canPruneCols) = resultedColPruneInfo.get
      OrcUtils.orcResultSchemaString(canPruneCols, dataSchema, resultSchema, partitionSchema, conf)
      assert(requestedColIds.length == readDataSchema.length,
        "[BUG] requested column IDs do not match required schema")

      val taskConf = new Configuration(conf)

      val fileSplit = new FileSplit(filePath, file.start, file.length, Array.empty)
      val attemptId = new TaskAttemptID(new TaskID(new JobID(), TaskType.MAP, 0), 0)
      val taskAttemptContext = new TaskAttemptContextImpl(taskConf, attemptId)

      val orcRecordReader = new OrcInputFormat[OrcStruct]
        .createRecordReader(fileSplit, taskAttemptContext)
      val deserializer = new OrcDeserializer(readDataSchema, requestedColIds)
      val fileReader = new PartitionReader[InternalRow] {
        override def next(): Boolean = orcRecordReader.nextKeyValue()

        override def get(): InternalRow = deserializer.deserialize(orcRecordReader.getCurrentValue)

        override def close(): Unit = orcRecordReader.close()
      }

      new PartitionReaderWithPartitionValues(fileReader, readDataSchema,
        partitionSchema, file.partitionValues)
    }
  }

  override def buildColumnarReader(file: PartitionedFile): PartitionReader[ColumnarBatch] = {
    val conf = broadcastedConf.value.value
    val filePath = new Path(new URI(file.filePath))

    if (aggregation.nonEmpty) {
      return buildColumnarReaderWithAggregates(filePath, conf)
    }

<<<<<<< HEAD
=======
    val fs = filePath.getFileSystem(conf)
    val readerOptions = if (metaCacheEnabled) {
      val tail = OrcFileMeta.readTailFromCache(filePath, conf)
      OrcFile.readerOptions(conf).filesystem(fs).orcTail(tail)
    } else {
      OrcFile.readerOptions(conf).filesystem(fs)
    }
>>>>>>> a7eff43e
    val resultedColPruneInfo =
      Utils.tryWithResource(createORCReader(filePath, conf)) { reader =>
        OrcUtils.requestedColumnIds(
          isCaseSensitive, dataSchema, readDataSchema, reader, conf)
      }

    if (resultedColPruneInfo.isEmpty) {
      new EmptyPartitionReader
    } else {
      val (requestedDataColIds, canPruneCols) = resultedColPruneInfo.get
      val resultSchemaString = OrcUtils.orcResultSchemaString(canPruneCols,
        dataSchema, resultSchema, partitionSchema, conf)
      val requestedColIds = requestedDataColIds ++ Array.fill(partitionSchema.length)(-1)
      assert(requestedColIds.length == resultSchema.length,
        "[BUG] requested column IDs do not match required schema")
      val taskConf = new Configuration(conf)

      val fileSplit = new FileSplit(filePath, file.start, file.length, Array.empty)
      val attemptId = new TaskAttemptID(new TaskID(new JobID(), TaskType.MAP, 0), 0)
      val taskAttemptContext = new TaskAttemptContextImpl(taskConf, attemptId)

      val batchReader = new OrcColumnarBatchReader(capacity)
      if (metaCacheEnabled) {
        val tail = OrcFileMeta.readTailFromCache(filePath, conf)
        batchReader.setCachedTail(tail)
      }
      batchReader.initialize(fileSplit, taskAttemptContext)
      val requestedPartitionColIds =
        Array.fill(readDataSchema.length)(-1) ++ Range(0, partitionSchema.length)

      batchReader.initBatch(
        TypeDescription.fromString(resultSchemaString),
        resultSchema.fields,
        requestedColIds,
        requestedPartitionColIds,
        file.partitionValues)
      new PartitionRecordReader(batchReader)
    }
  }

  private def createORCReader(filePath: Path, conf: Configuration): Reader = {
    OrcConf.IS_SCHEMA_EVOLUTION_CASE_SENSITIVE.setBoolean(conf, isCaseSensitive)

    pushDownPredicates(filePath, conf)

    val fs = filePath.getFileSystem(conf)
    val readerOptions = OrcFile.readerOptions(conf).filesystem(fs)
    OrcFile.createReader(filePath, readerOptions)
  }

  /**
   * Build reader with aggregate push down.
   */
  private def buildReaderWithAggregates(
      filePath: Path,
      conf: Configuration): PartitionReader[InternalRow] = {
    new PartitionReader[InternalRow] {
      private var hasNext = true
      private lazy val row: InternalRow = {
        Utils.tryWithResource(createORCReader(filePath, conf)) { reader =>
          OrcUtils.createAggInternalRowFromFooter(
            reader, filePath.toString, dataSchema, partitionSchema, aggregation.get,
            readDataSchema, isCaseSensitive)
        }
      }

      override def next(): Boolean = hasNext

      override def get(): InternalRow = {
        hasNext = false
        row
      }

      override def close(): Unit = {}
    }
  }

  /**
   * Build columnar reader with aggregate push down.
   */
  private def buildColumnarReaderWithAggregates(
      filePath: Path,
      conf: Configuration): PartitionReader[ColumnarBatch] = {
    new PartitionReader[ColumnarBatch] {
      private var hasNext = true
      private lazy val batch: ColumnarBatch = {
        Utils.tryWithResource(createORCReader(filePath, conf)) { reader =>
          val row = OrcUtils.createAggInternalRowFromFooter(
            reader, filePath.toString, dataSchema, partitionSchema, aggregation.get,
            readDataSchema, isCaseSensitive)
          AggregatePushDownUtils.convertAggregatesRowToBatch(row, readDataSchema, offHeap = false)
        }
      }

      override def next(): Boolean = hasNext

      override def get(): ColumnarBatch = {
        hasNext = false
        batch
      }

      override def close(): Unit = {}
    }
  }
}<|MERGE_RESOLUTION|>--- conflicted
+++ resolved
@@ -32,13 +32,8 @@
 import org.apache.spark.sql.connector.expressions.aggregate.Aggregation
 import org.apache.spark.sql.connector.read.{InputPartition, PartitionReader}
 import org.apache.spark.sql.execution.WholeStageCodegenExec
-<<<<<<< HEAD
 import org.apache.spark.sql.execution.datasources.{AggregatePushDownUtils, PartitionedFile}
 import org.apache.spark.sql.execution.datasources.orc.{OrcColumnarBatchReader, OrcDeserializer, OrcFilters, OrcUtils}
-=======
-import org.apache.spark.sql.execution.datasources.PartitionedFile
-import org.apache.spark.sql.execution.datasources.orc.{OrcColumnarBatchReader, OrcDeserializer, OrcFileMeta, OrcFilters, OrcUtils}
->>>>>>> a7eff43e
 import org.apache.spark.sql.execution.datasources.v2._
 import org.apache.spark.sql.internal.SQLConf
 import org.apache.spark.sql.sources.Filter
@@ -95,8 +90,6 @@
       return buildReaderWithAggregates(filePath, conf)
     }
 
-<<<<<<< HEAD
-=======
     val fs = filePath.getFileSystem(conf)
     val readerOptions = if (metaCacheEnabled) {
       val tail = OrcFileMeta.readTailFromCache(filePath, conf)
@@ -104,7 +97,6 @@
     } else {
       OrcFile.readerOptions(conf).filesystem(fs)
     }
->>>>>>> a7eff43e
     val resultedColPruneInfo =
       Utils.tryWithResource(createORCReader(filePath, conf)) { reader =>
         OrcUtils.requestedColumnIds(
@@ -149,8 +141,6 @@
       return buildColumnarReaderWithAggregates(filePath, conf)
     }
 
-<<<<<<< HEAD
-=======
     val fs = filePath.getFileSystem(conf)
     val readerOptions = if (metaCacheEnabled) {
       val tail = OrcFileMeta.readTailFromCache(filePath, conf)
@@ -158,7 +148,6 @@
     } else {
       OrcFile.readerOptions(conf).filesystem(fs)
     }
->>>>>>> a7eff43e
     val resultedColPruneInfo =
       Utils.tryWithResource(createORCReader(filePath, conf)) { reader =>
         OrcUtils.requestedColumnIds(
